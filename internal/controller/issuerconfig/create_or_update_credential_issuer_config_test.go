// Copyright 2020 the Pinniped contributors. All Rights Reserved.
// SPDX-License-Identifier: Apache-2.0

package issuerconfig

import (
	"context"
	"fmt"
	"testing"
	"time"

	"github.com/sclevine/spec"
	"github.com/sclevine/spec/report"
	"github.com/stretchr/testify/require"
	apierrors "k8s.io/apimachinery/pkg/api/errors"
	metav1 "k8s.io/apimachinery/pkg/apis/meta/v1"
	"k8s.io/apimachinery/pkg/runtime"
	"k8s.io/apimachinery/pkg/runtime/schema"
	coretesting "k8s.io/client-go/testing"
	apiregistrationv1 "k8s.io/kube-aggregator/pkg/apis/apiregistration/v1"

	configv1alpha1 "go.pinniped.dev/generated/1.19/apis/config/v1alpha1"
	pinnipedfake "go.pinniped.dev/generated/1.19/client/clientset/versioned/fake"
)

func TestCreateOrUpdateCredentialIssuerConfig(t *testing.T) {
	spec.Run(t, "specs", func(t *testing.T, when spec.G, it spec.S) {
		var r *require.Assertions
		var ctx context.Context
		var pinnipedAPIClient *pinnipedfake.Clientset
		var credentialIssuerConfigGVR schema.GroupVersionResource
		const installationNamespace = "some-namespace"
		const credentialIssuerConfigResourceName = "some-resource-name"

		it.Before(func() {
			r = require.New(t)
			ctx = context.Background()
			pinnipedAPIClient = pinnipedfake.NewSimpleClientset()
			credentialIssuerConfigGVR = schema.GroupVersionResource{
				Group:    configv1alpha1.GroupName,
				Version:  configv1alpha1.SchemeGroupVersion.Version,
				Resource: "credentialissuerconfigs",
			}
		})

		when("the config does not exist", func() {
			it("creates a new config which includes only the updates made by the func parameter", func() {
<<<<<<< HEAD
				err := CreateOrUpdateCredentialIssuerConfig(ctx, installationNamespace, credentialIssuerConfigResourceName, pinnipedAPIClient,
					func(configToUpdate *v1alpha1.CredentialIssuerConfig) {
						configToUpdate.Status.KubeConfigInfo = &crdpinnipedv1alpha1.CredentialIssuerConfigKubeConfigInfo{
=======
				err := CreateOrUpdateCredentialIssuerConfig(ctx, installationNamespace, pinnipedAPIClient,
					func(configToUpdate *configv1alpha1.CredentialIssuerConfig) {
						configToUpdate.Status.KubeConfigInfo = &configv1alpha1.CredentialIssuerConfigKubeConfigInfo{
>>>>>>> 86e1c99d
							CertificateAuthorityData: "some-ca-value",
						}
					},
				)
				r.NoError(err)

				expectedGetAction := coretesting.NewGetAction(credentialIssuerConfigGVR, installationNamespace, credentialIssuerConfigResourceName)

				expectedCreateAction := coretesting.NewCreateAction(
					credentialIssuerConfigGVR,
					installationNamespace,
					&configv1alpha1.CredentialIssuerConfig{
						TypeMeta: metav1.TypeMeta{},
						ObjectMeta: metav1.ObjectMeta{
							Name:      credentialIssuerConfigResourceName,
							Namespace: installationNamespace,
						},
						Status: configv1alpha1.CredentialIssuerConfigStatus{
							Strategies: []configv1alpha1.CredentialIssuerConfigStrategy{},
							KubeConfigInfo: &configv1alpha1.CredentialIssuerConfigKubeConfigInfo{
								Server:                   "",
								CertificateAuthorityData: "some-ca-value",
							},
						},
					},
				)

				r.Equal([]coretesting.Action{expectedGetAction, expectedCreateAction}, pinnipedAPIClient.Actions())
			})

			when("there is an unexpected error while creating the existing object", func() {
				it.Before(func() {
					pinnipedAPIClient.PrependReactor("create", "credentialissuerconfigs", func(_ coretesting.Action) (bool, runtime.Object, error) {
						return true, nil, fmt.Errorf("error on create")
					})
				})

				it("returns an error", func() {
<<<<<<< HEAD
					err := CreateOrUpdateCredentialIssuerConfig(ctx, installationNamespace, credentialIssuerConfigResourceName, pinnipedAPIClient,
						func(configToUpdate *v1alpha1.CredentialIssuerConfig) {},
=======
					err := CreateOrUpdateCredentialIssuerConfig(ctx, installationNamespace, pinnipedAPIClient,
						func(configToUpdate *configv1alpha1.CredentialIssuerConfig) {},
>>>>>>> 86e1c99d
					)
					r.EqualError(err, "could not create or update credentialissuerconfig: create failed: error on create")
				})
			})
		})

		when("the config already exists", func() {
			var existingConfig *configv1alpha1.CredentialIssuerConfig

			it.Before(func() {
				existingConfig = &configv1alpha1.CredentialIssuerConfig{
					TypeMeta: metav1.TypeMeta{},
					ObjectMeta: metav1.ObjectMeta{
						Name:      credentialIssuerConfigResourceName,
						Namespace: installationNamespace,
					},
					Status: configv1alpha1.CredentialIssuerConfigStatus{
						Strategies: []configv1alpha1.CredentialIssuerConfigStrategy{
							{
								Type:           configv1alpha1.KubeClusterSigningCertificateStrategyType,
								Status:         configv1alpha1.SuccessStrategyStatus,
								Reason:         configv1alpha1.FetchedKeyStrategyReason,
								Message:        "initial-message",
								LastUpdateTime: metav1.Now(),
							},
						},
						KubeConfigInfo: &configv1alpha1.CredentialIssuerConfigKubeConfigInfo{
							Server:                   "initial-server-value",
							CertificateAuthorityData: "initial-ca-value",
						},
					},
				}
				r.NoError(pinnipedAPIClient.Tracker().Add(existingConfig))
			})

			it("updates the existing config to only apply the updates made by the func parameter", func() {
<<<<<<< HEAD
				err := CreateOrUpdateCredentialIssuerConfig(ctx, installationNamespace, credentialIssuerConfigResourceName, pinnipedAPIClient,
					func(configToUpdate *v1alpha1.CredentialIssuerConfig) {
=======
				err := CreateOrUpdateCredentialIssuerConfig(ctx, installationNamespace, pinnipedAPIClient,
					func(configToUpdate *configv1alpha1.CredentialIssuerConfig) {
>>>>>>> 86e1c99d
						configToUpdate.Status.KubeConfigInfo.CertificateAuthorityData = "new-ca-value"
					},
				)
				r.NoError(err)

				expectedGetAction := coretesting.NewGetAction(credentialIssuerConfigGVR, installationNamespace, credentialIssuerConfigResourceName)

				// Only the edited field should be changed.
				expectedUpdatedConfig := existingConfig.DeepCopy()
				expectedUpdatedConfig.Status.KubeConfigInfo.CertificateAuthorityData = "new-ca-value"
				expectedUpdateAction := coretesting.NewUpdateAction(credentialIssuerConfigGVR, installationNamespace, expectedUpdatedConfig)

				r.Equal([]coretesting.Action{expectedGetAction, expectedUpdateAction}, pinnipedAPIClient.Actions())
			})

			it("avoids the cost of an update if the local updates made by the func parameter did not actually change anything", func() {
<<<<<<< HEAD
				err := CreateOrUpdateCredentialIssuerConfig(ctx, installationNamespace, credentialIssuerConfigResourceName, pinnipedAPIClient,
					func(configToUpdate *v1alpha1.CredentialIssuerConfig) {
=======
				err := CreateOrUpdateCredentialIssuerConfig(ctx, installationNamespace, pinnipedAPIClient,
					func(configToUpdate *configv1alpha1.CredentialIssuerConfig) {
>>>>>>> 86e1c99d
						configToUpdate.Status.KubeConfigInfo.CertificateAuthorityData = "initial-ca-value"

						t := configToUpdate.Status.Strategies[0].LastUpdateTime
						loc, err := time.LoadLocation("Asia/Shanghai")
						r.NoError(err)
						configToUpdate.Status.Strategies[0].LastUpdateTime = metav1.NewTime(t.In(loc))
					},
				)
				r.NoError(err)

				expectedGetAction := coretesting.NewGetAction(credentialIssuerConfigGVR, installationNamespace, credentialIssuerConfigResourceName)
				r.Equal([]coretesting.Action{expectedGetAction}, pinnipedAPIClient.Actions())
			})

			when("there is an unexpected error while getting the existing object", func() {
				it.Before(func() {
					pinnipedAPIClient.PrependReactor("get", "credentialissuerconfigs", func(_ coretesting.Action) (bool, runtime.Object, error) {
						return true, nil, fmt.Errorf("error on get")
					})
				})

				it("returns an error", func() {
<<<<<<< HEAD
					err := CreateOrUpdateCredentialIssuerConfig(ctx, installationNamespace, credentialIssuerConfigResourceName, pinnipedAPIClient,
						func(configToUpdate *v1alpha1.CredentialIssuerConfig) {},
=======
					err := CreateOrUpdateCredentialIssuerConfig(ctx, installationNamespace, pinnipedAPIClient,
						func(configToUpdate *configv1alpha1.CredentialIssuerConfig) {},
>>>>>>> 86e1c99d
					)
					r.EqualError(err, "could not create or update credentialissuerconfig: get failed: error on get")
				})
			})

			when("there is an unexpected error while updating the existing object", func() {
				it.Before(func() {
					pinnipedAPIClient.PrependReactor("update", "credentialissuerconfigs", func(_ coretesting.Action) (bool, runtime.Object, error) {
						return true, nil, fmt.Errorf("error on update")
					})
				})

				it("returns an error", func() {
<<<<<<< HEAD
					err := CreateOrUpdateCredentialIssuerConfig(ctx, installationNamespace, credentialIssuerConfigResourceName, pinnipedAPIClient,
						func(configToUpdate *v1alpha1.CredentialIssuerConfig) {
=======
					err := CreateOrUpdateCredentialIssuerConfig(ctx, installationNamespace, pinnipedAPIClient,
						func(configToUpdate *configv1alpha1.CredentialIssuerConfig) {
>>>>>>> 86e1c99d
							configToUpdate.Status.KubeConfigInfo.CertificateAuthorityData = "new-ca-value"
						},
					)
					r.EqualError(err, "could not create or update credentialissuerconfig: error on update")
				})
			})

			when("there is a conflict error while updating the existing object on the first try and the next try succeeds", func() {
				var slightlyDifferentExistingConfig *configv1alpha1.CredentialIssuerConfig

				it.Before(func() {
					hit := false
					slightlyDifferentExistingConfig = existingConfig.DeepCopy()
					slightlyDifferentExistingConfig.Status.KubeConfigInfo.Server = "some-other-server-value-from-conflicting-update"

					pinnipedAPIClient.PrependReactor("update", "credentialissuerconfigs", func(_ coretesting.Action) (bool, runtime.Object, error) {
						// Return an error on the first call, then fall through to the default (successful) response.
						if !hit {
							// Before the update fails, also change the object that will be returned by the next Get(),
							// to make sure that the production code does a fresh Get() after detecting a conflict.
							r.NoError(pinnipedAPIClient.Tracker().Update(credentialIssuerConfigGVR, slightlyDifferentExistingConfig, installationNamespace))
							hit = true
							return true, nil, apierrors.NewConflict(schema.GroupResource{
								Group:    apiregistrationv1.GroupName,
								Resource: "credentialissuerconfigs",
							}, "alphav1.pinniped.dev", fmt.Errorf("there was a conflict"))
						}
						return false, nil, nil
					})
				})

				it("retries updates on conflict", func() {
<<<<<<< HEAD
					err := CreateOrUpdateCredentialIssuerConfig(ctx, installationNamespace, credentialIssuerConfigResourceName, pinnipedAPIClient,
						func(configToUpdate *v1alpha1.CredentialIssuerConfig) {
=======
					err := CreateOrUpdateCredentialIssuerConfig(ctx, installationNamespace, pinnipedAPIClient,
						func(configToUpdate *configv1alpha1.CredentialIssuerConfig) {
>>>>>>> 86e1c99d
							configToUpdate.Status.KubeConfigInfo.CertificateAuthorityData = "new-ca-value"
						},
					)
					r.NoError(err)

					expectedGetAction := coretesting.NewGetAction(credentialIssuerConfigGVR, installationNamespace, credentialIssuerConfigResourceName)

					// The first attempted update only includes its own edits.
					firstExpectedUpdatedConfig := existingConfig.DeepCopy()
					firstExpectedUpdatedConfig.Status.KubeConfigInfo.CertificateAuthorityData = "new-ca-value"
					firstExpectedUpdateAction := coretesting.NewUpdateAction(credentialIssuerConfigGVR, installationNamespace, firstExpectedUpdatedConfig)

					// Both the edits made by this update and the edits made by the conflicting update should be included.
					secondExpectedUpdatedConfig := existingConfig.DeepCopy()
					secondExpectedUpdatedConfig.Status.KubeConfigInfo.Server = "some-other-server-value-from-conflicting-update"
					secondExpectedUpdatedConfig.Status.KubeConfigInfo.CertificateAuthorityData = "new-ca-value"
					secondExpectedUpdateAction := coretesting.NewUpdateAction(credentialIssuerConfigGVR, installationNamespace, secondExpectedUpdatedConfig)

					expectedActions := []coretesting.Action{
						expectedGetAction,
						firstExpectedUpdateAction,
						expectedGetAction,
						secondExpectedUpdateAction,
					}
					r.Equal(expectedActions, pinnipedAPIClient.Actions())
				})
			})
		})
	}, spec.Parallel(), spec.Report(report.Terminal{}))
}<|MERGE_RESOLUTION|>--- conflicted
+++ resolved
@@ -45,15 +45,9 @@
 
 		when("the config does not exist", func() {
 			it("creates a new config which includes only the updates made by the func parameter", func() {
-<<<<<<< HEAD
 				err := CreateOrUpdateCredentialIssuerConfig(ctx, installationNamespace, credentialIssuerConfigResourceName, pinnipedAPIClient,
-					func(configToUpdate *v1alpha1.CredentialIssuerConfig) {
-						configToUpdate.Status.KubeConfigInfo = &crdpinnipedv1alpha1.CredentialIssuerConfigKubeConfigInfo{
-=======
-				err := CreateOrUpdateCredentialIssuerConfig(ctx, installationNamespace, pinnipedAPIClient,
 					func(configToUpdate *configv1alpha1.CredentialIssuerConfig) {
 						configToUpdate.Status.KubeConfigInfo = &configv1alpha1.CredentialIssuerConfigKubeConfigInfo{
->>>>>>> 86e1c99d
 							CertificateAuthorityData: "some-ca-value",
 						}
 					},
@@ -92,13 +86,8 @@
 				})
 
 				it("returns an error", func() {
-<<<<<<< HEAD
-					err := CreateOrUpdateCredentialIssuerConfig(ctx, installationNamespace, credentialIssuerConfigResourceName, pinnipedAPIClient,
-						func(configToUpdate *v1alpha1.CredentialIssuerConfig) {},
-=======
-					err := CreateOrUpdateCredentialIssuerConfig(ctx, installationNamespace, pinnipedAPIClient,
+					err := CreateOrUpdateCredentialIssuerConfig(ctx, installationNamespace, credentialIssuerConfigResourceName, pinnipedAPIClient,
 						func(configToUpdate *configv1alpha1.CredentialIssuerConfig) {},
->>>>>>> 86e1c99d
 					)
 					r.EqualError(err, "could not create or update credentialissuerconfig: create failed: error on create")
 				})
@@ -135,13 +124,8 @@
 			})
 
 			it("updates the existing config to only apply the updates made by the func parameter", func() {
-<<<<<<< HEAD
 				err := CreateOrUpdateCredentialIssuerConfig(ctx, installationNamespace, credentialIssuerConfigResourceName, pinnipedAPIClient,
-					func(configToUpdate *v1alpha1.CredentialIssuerConfig) {
-=======
-				err := CreateOrUpdateCredentialIssuerConfig(ctx, installationNamespace, pinnipedAPIClient,
 					func(configToUpdate *configv1alpha1.CredentialIssuerConfig) {
->>>>>>> 86e1c99d
 						configToUpdate.Status.KubeConfigInfo.CertificateAuthorityData = "new-ca-value"
 					},
 				)
@@ -158,13 +142,8 @@
 			})
 
 			it("avoids the cost of an update if the local updates made by the func parameter did not actually change anything", func() {
-<<<<<<< HEAD
 				err := CreateOrUpdateCredentialIssuerConfig(ctx, installationNamespace, credentialIssuerConfigResourceName, pinnipedAPIClient,
-					func(configToUpdate *v1alpha1.CredentialIssuerConfig) {
-=======
-				err := CreateOrUpdateCredentialIssuerConfig(ctx, installationNamespace, pinnipedAPIClient,
 					func(configToUpdate *configv1alpha1.CredentialIssuerConfig) {
->>>>>>> 86e1c99d
 						configToUpdate.Status.KubeConfigInfo.CertificateAuthorityData = "initial-ca-value"
 
 						t := configToUpdate.Status.Strategies[0].LastUpdateTime
@@ -187,13 +166,8 @@
 				})
 
 				it("returns an error", func() {
-<<<<<<< HEAD
-					err := CreateOrUpdateCredentialIssuerConfig(ctx, installationNamespace, credentialIssuerConfigResourceName, pinnipedAPIClient,
-						func(configToUpdate *v1alpha1.CredentialIssuerConfig) {},
-=======
-					err := CreateOrUpdateCredentialIssuerConfig(ctx, installationNamespace, pinnipedAPIClient,
+					err := CreateOrUpdateCredentialIssuerConfig(ctx, installationNamespace, credentialIssuerConfigResourceName, pinnipedAPIClient,
 						func(configToUpdate *configv1alpha1.CredentialIssuerConfig) {},
->>>>>>> 86e1c99d
 					)
 					r.EqualError(err, "could not create or update credentialissuerconfig: get failed: error on get")
 				})
@@ -207,13 +181,8 @@
 				})
 
 				it("returns an error", func() {
-<<<<<<< HEAD
-					err := CreateOrUpdateCredentialIssuerConfig(ctx, installationNamespace, credentialIssuerConfigResourceName, pinnipedAPIClient,
-						func(configToUpdate *v1alpha1.CredentialIssuerConfig) {
-=======
-					err := CreateOrUpdateCredentialIssuerConfig(ctx, installationNamespace, pinnipedAPIClient,
+					err := CreateOrUpdateCredentialIssuerConfig(ctx, installationNamespace, credentialIssuerConfigResourceName, pinnipedAPIClient,
 						func(configToUpdate *configv1alpha1.CredentialIssuerConfig) {
->>>>>>> 86e1c99d
 							configToUpdate.Status.KubeConfigInfo.CertificateAuthorityData = "new-ca-value"
 						},
 					)
@@ -246,13 +215,8 @@
 				})
 
 				it("retries updates on conflict", func() {
-<<<<<<< HEAD
-					err := CreateOrUpdateCredentialIssuerConfig(ctx, installationNamespace, credentialIssuerConfigResourceName, pinnipedAPIClient,
-						func(configToUpdate *v1alpha1.CredentialIssuerConfig) {
-=======
-					err := CreateOrUpdateCredentialIssuerConfig(ctx, installationNamespace, pinnipedAPIClient,
+					err := CreateOrUpdateCredentialIssuerConfig(ctx, installationNamespace, credentialIssuerConfigResourceName, pinnipedAPIClient,
 						func(configToUpdate *configv1alpha1.CredentialIssuerConfig) {
->>>>>>> 86e1c99d
 							configToUpdate.Status.KubeConfigInfo.CertificateAuthorityData = "new-ca-value"
 						},
 					)
